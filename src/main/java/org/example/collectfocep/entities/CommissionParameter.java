--- conflicted
+++ resolved
@@ -60,7 +60,7 @@
 
     @OneToMany(mappedBy = "commissionParameter", cascade = CascadeType.ALL, fetch = FetchType.LAZY)
     private List<CommissionTier> tiers;
-<<<<<<< HEAD
+
     
     /**
      * Méthode de compatibilité pour récupérer la valeur personnalisée
@@ -68,225 +68,6 @@
      */
     public java.math.BigDecimal getValeurPersonnalisee() {
         return java.math.BigDecimal.valueOf(this.valeur);
-=======
 
-    // MÉTHODES DE VALIDATION MÉTIER
-
-    /**
-     * Valide la cohérence du paramètre selon son type
-     */
-    @PrePersist
-    @PreUpdate
-    private void validateParameter() {
-        validateScope();
-        validateValueByType();
-        validateDates();
-    }
-
-    /**
-     * Validation scope correcte avec Boolean wrapper
-     */
-    private void validateScope() {
-        int scopeCount = 0;
-        if (client != null) scopeCount++;
-        if (collecteur != null) scopeCount++;
-        if (agence != null) scopeCount++;
-
-        if (scopeCount == 0) {
-            throw new IllegalArgumentException("Au moins une relation (client, collecteur, ou agence) doit être définie");
-        }
-        if (scopeCount > 1) {
-            throw new IllegalArgumentException("Un seul scope doit être défini (client OU collecteur OU agence)");
-        }
-    }
-
-    /**
-     * Validation avec BigDecimal
-     */
-    private void validateValueByType() {
-        if (type == null) {
-            throw new IllegalArgumentException("Le type de commission est requis");
-        }
-
-        switch (type) {
-            case FIXED -> {
-                if (valeur == null || valeur.compareTo(BigDecimal.ZERO) <= 0) {
-                    throw new IllegalArgumentException("Une valeur positive est requise pour le type FIXED");
-                }
-            }
-            case PERCENTAGE -> {
-                if (valeur == null || valeur.compareTo(BigDecimal.ZERO) <= 0 ||
-                        valeur.compareTo(BigDecimal.valueOf(100)) > 0) {
-                    throw new IllegalArgumentException("Le pourcentage doit être entre 0 et 100");
-                }
-            }
-            case TIER -> {
-                if (tiers == null || tiers.isEmpty()) {
-                    throw new IllegalArgumentException("Au moins un palier est requis pour le type TIER");
-                }
-                validateTiers();
-            }
-        }
-    }
-
-    /**
-     * Valide les dates de validité
-     */
-    private void validateDates() {
-        if (validFrom != null && validTo != null && validFrom.isAfter(validTo)) {
-            throw new IllegalArgumentException("La date de début doit être antérieure à la date de fin");
-        }
-
-        if (validFrom == null) {
-            validFrom = LocalDate.now();
-        }
-    }
-
-    /**
-     * Valide les paliers pour le type TIER
-     */
-    private void validateTiers() {
-        if (tiers == null || tiers.isEmpty()) return;
-
-        // Trier par montant minimum
-        tiers.sort((t1, t2) -> Double.compare(t1.getMontantMin(), t2.getMontantMin()));
-
-        // Vérifier continuité et non-chevauchement
-        for (int i = 0; i < tiers.size(); i++) {
-            CommissionTier current = tiers.get(i);
-
-            // Validation palier individuel
-            if (current.getMontantMin() >= current.getMontantMax()) {
-                throw new IllegalArgumentException(
-                        String.format("Palier invalide: min (%.2f) doit être < max (%.2f)",
-                                current.getMontantMin(), current.getMontantMax()));
-            }
-
-            // Vérification chevauchement avec le suivant
-            if (i < tiers.size() - 1) {
-                CommissionTier next = tiers.get(i + 1);
-                if (current.getMontantMax() > next.getMontantMin()) {
-                    throw new IllegalArgumentException(
-                            String.format("Chevauchement entre paliers [%.2f-%.2f] et [%.2f-%.2f]",
-                                    current.getMontantMin(), current.getMontantMax(),
-                                    next.getMontantMin(), next.getMontantMax()));
-                }
-            }
-        }
-    }
-
-    // MÉTHODES UTILITAIRES
-
-    /**
-     * Détermine le scope du paramètre
-     */
-    public String getScope() {
-        if (client != null) return "CLIENT";
-        if (collecteur != null) return "COLLECTEUR";
-        if (agence != null) return "AGENCE";
-        return "UNDEFINED";
-    }
-
-    /**
-     * Vérifie si le paramètre est actuellement valide
-     */
-    public boolean isCurrentlyValid() {
-        if (!Boolean.TRUE.equals(active)) return false;
-
-        LocalDate today = LocalDate.now();
-        if (validFrom != null && today.isBefore(validFrom)) return false;
-        if (validTo != null && today.isAfter(validTo)) return false;
-
-        return true;
-    }
-
-    /**
-     * Obtient l'entité associée selon le scope
-     */
-    public Object getScopeEntity() {
-        if (client != null) return client;
-        if (collecteur != null) return collecteur;
-        if (agence != null) return agence;
-        return null;
-    }
-
-    /**
-     * Obtient l'ID de l'entité associée
-     */
-    public Long getScopeEntityId() {
-        if (client != null) return client.getId();
-        if (collecteur != null) return collecteur.getId();
-        if (agence != null) return agence.getId();
-        return null;
-    }
-
-    /**
-     * Trouve le palier applicable pour un montant donné (type TIER)
-     */
-    public CommissionTier findApplicableTier(BigDecimal montant) {
-        if (type != CommissionType.TIER || tiers == null) {
-            return null;
-        }
-
-        return tiers.stream()
-                .filter(tier -> montant.compareTo(BigDecimal.valueOf(tier.getMontantMin())) >= 0 &&
-                        montant.compareTo(BigDecimal.valueOf(tier.getMontantMax())) <= 0)
-                .findFirst()
-                .orElse(null);
-    }
-
-    /**
-     * Méthodes de compatibilité pour transition douce
-     */
-    @Deprecated(forRemoval = true)
-    public double getValeurAsDouble() {
-        return valeur != null ? valeur.doubleValue() : 0.0;
-    }
-
-    @Deprecated(forRemoval = true)
-    public void setValeurFromDouble(double valeur) {
-        this.valeur = BigDecimal.valueOf(valeur);
-    }
-
-    /**
-     * Builder personnalisé pour faciliter création
-     */
-    public static class CommissionParameterBuilder {
-        public CommissionParameterBuilder valeurFromDouble(double valeur) {
-            this.valeur = BigDecimal.valueOf(valeur);
-            return this;
-        }
-
-        public CommissionParameterBuilder valeurFromString(String valeur) {
-            this.valeur = new BigDecimal(valeur);
-            return this;
-        }
-    }
-
-    // FACTORY METHODS pour création rapide
-
-    public static CommissionParameter createFixedCommission(BigDecimal montantFixe) {
-        return CommissionParameter.builder()
-                .type(CommissionType.FIXED)
-                .valeur(montantFixe)
-                .active(true)
-                .build();
-    }
-
-    public static CommissionParameter createPercentageCommission(BigDecimal pourcentage) {
-        return CommissionParameter.builder()
-                .type(CommissionType.PERCENTAGE)
-                .valeur(pourcentage)
-                .active(true)
-                .build();
-    }
-
-    public static CommissionParameter createTierCommission(List<CommissionTier> tiers) {
-        return CommissionParameter.builder()
-                .type(CommissionType.TIER)
-                .tiers(tiers)
-                .active(true)
-                .build();
->>>>>>> 3dfac220
     }
 }